--- conflicted
+++ resolved
@@ -7,14 +7,10 @@
 pub mod process;
 // Memory rendering
 pub mod memory;
-<<<<<<< HEAD
+
 // Network rendering
 pub mod network;
 
 pub use memory::MemoryRenderer;
 pub use network::NetworkRenderer;
-=======
-
-pub use memory::MemoryRenderer;
->>>>>>> fae363ac
 pub use process::ProcessRenderer;