/* SPDX-License-Identifier: GPL-2.0 */
/* Copyright (c) Meta Platforms, Inc. and affiliates.
 *
 * This software may be used and distributed according to the terms of the
 * GNU General Public License version 2.
 */

#define P2DQ_CREATE_STRUCT_OPS 0
#include "../../../scx_p2dq/src/bpf/main.bpf.c"

#include "intf.h"

#include <stdbool.h>

<<<<<<< HEAD
#define __COMPAT_chaos_scx_bpf_dsq_move_set_slice(it__iter, slice)				\
	(bpf_ksym_exists(scx_bpf_dsq_move_set_slice) ?						\
	  scx_bpf_dsq_move_set_slice((it__iter), (slice)) :					\
	  scx_bpf_dispatch_from_dsq_set_slice___compat((it__iter), (slice)))

#define __COMPAT_chaos_scx_bpf_dsq_move(it__iter, p, dsq_id, enq_flags)				\
	(bpf_ksym_exists(scx_bpf_dsq_move) ?							\
	  scx_bpf_dsq_move((it__iter), (p), (dsq_id), (enq_flags)) :				\
	  scx_bpf_dispatch_from_dsq___compat((it__iter), (p), (dsq_id), (enq_flags)))

#define __COMPAT_chaos_scx_bpf_dsq_move_set_vtime(it__iter, vtime)				\
	(bpf_ksym_exists(scx_bpf_dsq_move_set_vtime) ?						\
	  scx_bpf_dsq_move_set_vtime((it__iter), (vtime)) :					\
	  scx_bpf_dispatch_from_dsq_set_vtime___compat((it__iter), (vtime)))

#define __COMPAT_chaos_scx_bpf_dsq_move_vtime(it__iter, p, dsq_id, enq_flags)			\
	(bpf_ksym_exists(scx_bpf_dsq_move_vtime) ?						\
	  scx_bpf_dsq_move_vtime((it__iter), (p), (dsq_id), (enq_flags)) :			\
	  scx_bpf_dispatch_vtime_from_dsq___compat((it__iter), (p), (dsq_id), (enq_flags)))
=======
const volatile u64 chaos_timer_check_queues_min_ns = 500000;
const volatile u64 chaos_timer_check_queues_max_ns = 2000000;
const volatile u64 chaos_timer_check_queues_slack_ns = 2500000;
>>>>>>> cc537468

const volatile u32 random_delays_freq_frac32 = 1; /* for veristat */
const volatile u64 random_delays_min_ns = 1; /* for veristat */
const volatile u64 random_delays_max_ns = 2; /* for veristat */

#define MIN(x, y) ((x) < (y) ? (x) : (y))
#define MAX(x, y) ((x) > (y) ? (x) : (y))

#define MAX_ITERS_IN_DISPATCH 8

enum chaos_timer_callbacks {
	CHAOS_TIMER_CHECK_QUEUES,
	CHAOS_MAX_TIMERS,
};

struct {
	__uint(type, BPF_MAP_TYPE_ARRAY);
	__uint(max_entries, CHAOS_MAX_TIMERS);
	__type(key, int);
	__type(value, struct timer_wrapper);
} chaos_timers SEC(".maps");

struct {
	__uint(type, BPF_MAP_TYPE_TASK_STORAGE);
	__uint(map_flags, BPF_F_NO_PREALLOC);
	__type(key, int);
	__type(value, struct chaos_task_ctx);
} chaos_task_ctxs SEC(".maps");

struct chaos_task_ctx *lookup_create_chaos_task_ctx(struct task_struct *p)
{
	return bpf_task_storage_get(&chaos_task_ctxs, p, NULL, BPF_LOCAL_STORAGE_GET_F_CREATE);
}

static __always_inline enum chaos_trait_kind choose_chaos()
{
	if (bpf_get_prandom_u32() < random_delays_freq_frac32)
		return CHAOS_TRAIT_RANDOM_DELAYS;

	return CHAOS_TRAIT_NONE;
}

static __always_inline u64 get_cpu_delay_dsq(int cpu_idx)
{
	if (cpu_idx >= 0)
		return CHAOS_DSQ_BASE | cpu_idx;

	// use current processor so enqueue runs here next time too
	// TODO: this assumes CPU IDs are linear, and probably needs to be mapped
	// into linear IDs with topology information passed from userspace
	cpu_idx = bpf_get_smp_processor_id();
	return CHAOS_DSQ_BASE | cpu_idx;
}

__weak s32 enqueue_random_delay(struct task_struct *p __arg_trusted, u64 enq_flags,
				struct chaos_task_ctx *taskc __arg_nonnull)
{
	u64 rand64 = ((u64)bpf_get_prandom_u32() << 32) | bpf_get_prandom_u32();

	u64 vtime = bpf_ktime_get_ns() + random_delays_min_ns;
	if (random_delays_min_ns != random_delays_max_ns) {
		vtime += rand64 % (random_delays_max_ns - random_delays_min_ns);
	}

	scx_bpf_dsq_insert_vtime(p, get_cpu_delay_dsq(-1), 0, vtime, enq_flags);

	return true;
}

__weak s32 enqueue_chaotic(struct task_struct *p __arg_trusted, u64 enq_flags,
			   struct chaos_task_ctx *taskc __arg_nonnull)
{
	bool out;

	switch (taskc->next_trait) {
	case CHAOS_TRAIT_RANDOM_DELAYS:
		out = enqueue_random_delay(p, enq_flags, taskc);
		break;

	case CHAOS_TRAIT_NONE:
	case CHAOS_TRAIT_MAX:
		out = false;
		break;
	}

	taskc->next_trait = CHAOS_TRAIT_NONE;
	return out;
}

enum dsq_check_result {
	CHAOS_DSQ_CHECK_OKAY,
	CHAOS_DSQ_CHECK_DISPATCH_NOW,
	CHAOS_DSQ_CHECK_DISPATCH_SLOW,
};

/*
 * Walk a CPU's delay dsq and kick it if the task should already have been
 * scheduled. Use a slack time to avoid preempting for small differences. Return
 * the next time a task in this DSQ might need kicking. The next time is
 * obviously very racy and may return 0 if the DSQ will all be handled by the
 * next dispatch, so should be clamped before being relied on.
 */
__weak u64 check_dsq_times(int cpu_idx)
{
	struct task_struct *p;
	u64 next_trigger_time = 0;
	u64 now = bpf_ktime_get_ns();
	int i = 0;
	bool has_kicked = false;

	bpf_rcu_read_lock();
	bpf_for_each(scx_dsq, p, get_cpu_delay_dsq(cpu_idx), 0) {
		p = bpf_task_from_pid(p->pid);
		if (!p)
			break;

		if (i++ >= MAX_ITERS_IN_DISPATCH) {
			next_trigger_time = p->scx.dsq_vtime;
			bpf_task_release(p);
			break;
		}

		if (has_kicked) {
			bpf_task_release(p);
			continue;
		}

		if (p->scx.dsq_vtime < now + chaos_timer_check_queues_slack_ns) {
			has_kicked = true;
			scx_bpf_kick_cpu(cpu_idx, SCX_KICK_PREEMPT);
		} else if (p->scx.dsq_vtime < now) {
			has_kicked = true;
			scx_bpf_kick_cpu(cpu_idx, SCX_KICK_IDLE);
		}

		bpf_task_release(p);
	}
	bpf_rcu_read_unlock();

	return next_trigger_time;
}

static int chaos_timer_check_queues_callback(void *map, int key, struct timer_wrapper *timerw)
{
	u64 started_at = bpf_ktime_get_ns();
	u64 next_trigger_time = 0;
	u64 this_next_trigger_time;
	int cpu_idx;

	bpf_for(cpu_idx, 0, nr_cpus) {
		this_next_trigger_time = check_dsq_times(cpu_idx);
		next_trigger_time = MAX(next_trigger_time, this_next_trigger_time);
	}

	if (next_trigger_time == 0) {
		bpf_timer_start(&timerw->timer, chaos_timer_check_queues_max_ns, 0);
		return 0;
	}

	next_trigger_time = MAX(next_trigger_time, started_at + chaos_timer_check_queues_min_ns);
	next_trigger_time = MIN(next_trigger_time, started_at + chaos_timer_check_queues_max_ns);

	bpf_timer_start(&timerw->timer, next_trigger_time, BPF_F_TIMER_ABS);
	return 0;
}


s32 BPF_STRUCT_OPS_SLEEPABLE(chaos_init)
{
	struct timer_wrapper *timerw;
	struct llc_ctx *llcx;
	struct cpu_ctx *cpuc;
	int timer_id, ret, i;

	bpf_for(i, 0, nr_cpus) {
		if (!(cpuc = lookup_cpu_ctx(i)) ||
		    !(llcx = lookup_llc_ctx(cpuc->llc_id)))
			return -EINVAL;

		ret = scx_bpf_create_dsq(CHAOS_DSQ_BASE | i, llcx->node_id);
		if (ret < 0)
			return ret;
	}

	timer_id = CHAOS_TIMER_CHECK_QUEUES;
	timerw = bpf_map_lookup_elem(&chaos_timers, &timer_id);
	if (!timerw)
		return -1;

	timerw->key = timer_id;

	ret = bpf_timer_init(&timerw->timer, &chaos_timers, CLOCK_BOOTTIME);
	if (ret)
		return -1;

	ret = bpf_timer_set_callback(&timerw->timer, &chaos_timer_check_queues_callback);
	if (ret)
		return -1;

	ret = bpf_timer_start(&timerw->timer, chaos_timer_check_queues_max_ns, 0);
	if (ret)
		return -1;

	return p2dq_init_impl();
}

static __always_inline void complete_p2dq_enqueue_move(struct enqueue_promise *pro,
						       struct bpf_iter_scx_dsq *it__iter,
						       struct task_struct *p)
{
	switch (pro->kind) {
	case P2DQ_ENQUEUE_PROMISE_COMPLETE:
		goto out;
	case P2DQ_ENQUEUE_PROMISE_FIFO:
		__COMPAT_chaos_scx_bpf_dsq_move_set_slice(it__iter, *MEMBER_VPTR(pro->fifo, .slice_ns));
		__COMPAT_chaos_scx_bpf_dsq_move(it__iter, p, pro->fifo.dsq_id, pro->fifo.enq_flags);
		goto out;
	case P2DQ_ENQUEUE_PROMISE_VTIME:
		__COMPAT_chaos_scx_bpf_dsq_move_set_slice(it__iter, pro->vtime.slice_ns);
		__COMPAT_chaos_scx_bpf_dsq_move_set_vtime(it__iter, pro->vtime.vtime);
		__COMPAT_chaos_scx_bpf_dsq_move_vtime(it__iter, p, pro->vtime.dsq_id, pro->vtime.enq_flags);
		goto out;
	}

out:
	pro->kind = P2DQ_ENQUEUE_PROMISE_COMPLETE;
}

void BPF_STRUCT_OPS(chaos_dispatch, s32 cpu, struct task_struct *prev)
{
	struct enqueue_promise promise;
	struct chaos_task_ctx *taskc;
	struct task_struct *p;
	u64 now = bpf_ktime_get_ns();

	int i = 0;
	bpf_for_each(scx_dsq, p, get_cpu_delay_dsq(-1), 0) {
		if (i++ >= MAX_ITERS_IN_DISPATCH)
			break; // the verifier can't handle this loop, so limit it

		p = bpf_task_from_pid(p->pid);
		if (!p)
			continue;

		if (!(taskc = lookup_create_chaos_task_ctx(p))) {
			scx_bpf_error("couldn't find task context");
			bpf_task_release(p);
			break;
		}

		if (p->scx.dsq_vtime > now) {
			bpf_task_release(p);
			break; // this is the DSQ's key so we're done
		}

		// restore vtime to p2dq's timeline
		p->scx.dsq_vtime = taskc->p2dq_vtime;

		async_p2dq_enqueue(&promise, p, taskc->enq_flags);
		complete_p2dq_enqueue_move(&promise, BPF_FOR_EACH_ITER, p);
		bpf_task_release(p);
	}

	return p2dq_dispatch_impl(cpu, prev);
}

void BPF_STRUCT_OPS(chaos_enqueue, struct task_struct *p __arg_trusted, u64 enq_flags)
{
	struct enqueue_promise promise;
	struct chaos_task_ctx *taskc;

	if (!(taskc = lookup_create_chaos_task_ctx(p))) {
		scx_bpf_error("failed to lookup task context in enqueue");
		return;
	}

	// capture vtime before the potentially discarded enqueue
	taskc->p2dq_vtime = p->scx.dsq_vtime;

	async_p2dq_enqueue(&promise, p, enq_flags);
	if (promise.kind == P2DQ_ENQUEUE_PROMISE_COMPLETE)
		return;

	if (taskc->next_trait == CHAOS_TRAIT_NONE)
		return complete_p2dq_enqueue(&promise, p);

	if (enqueue_chaotic(p, enq_flags, taskc))
		return;

	complete_p2dq_enqueue(&promise, p);
}

void BPF_STRUCT_OPS(chaos_runnable, struct task_struct *p, u64 enq_flags)
{
	enum chaos_trait_kind t = choose_chaos();
	if (t == CHAOS_TRAIT_NONE)
		goto p2dq;

	struct chaos_task_ctx *wakee_ctx;
	if (!(wakee_ctx = lookup_create_chaos_task_ctx(p)))
		goto p2dq;

	wakee_ctx->next_trait = t;
p2dq:
	return p2dq_runnable_impl(p, enq_flags);
}

s32 BPF_STRUCT_OPS(chaos_select_cpu, struct task_struct *p, s32 prev_cpu, u64 wake_flags)
{
	struct chaos_task_ctx *wakee_ctx;
	if (!(wakee_ctx = lookup_create_chaos_task_ctx(p)))
		goto p2dq;

	// don't allow p2dq to select_cpu if we plan chaos to ensure we hit enqueue
	if (wakee_ctx->next_trait != CHAOS_TRAIT_NONE)
		return prev_cpu;

p2dq:
	return p2dq_select_cpu_impl(p, prev_cpu, wake_flags);
}

SCX_OPS_DEFINE(chaos,
	       .select_cpu		= (void *)chaos_select_cpu,
	       .enqueue			= (void *)chaos_enqueue,
	       .runnable		= (void *)chaos_runnable,
	       .init			= (void *)chaos_init,
	       .dispatch		= (void *)chaos_dispatch,

	       .running			= (void *)p2dq_running,
	       .stopping		= (void *)p2dq_stopping,
	       .set_cpumask		= (void *)p2dq_set_cpumask,
	       .init_task		= (void *)p2dq_init_task,
	       .exit			= (void *)p2dq_exit,

	       .timeout_ms		= 30000,
	       .name			= "chaos");<|MERGE_RESOLUTION|>--- conflicted
+++ resolved
@@ -12,7 +12,6 @@
 
 #include <stdbool.h>
 
-<<<<<<< HEAD
 #define __COMPAT_chaos_scx_bpf_dsq_move_set_slice(it__iter, slice)				\
 	(bpf_ksym_exists(scx_bpf_dsq_move_set_slice) ?						\
 	  scx_bpf_dsq_move_set_slice((it__iter), (slice)) :					\
@@ -32,11 +31,10 @@
 	(bpf_ksym_exists(scx_bpf_dsq_move_vtime) ?						\
 	  scx_bpf_dsq_move_vtime((it__iter), (p), (dsq_id), (enq_flags)) :			\
 	  scx_bpf_dispatch_vtime_from_dsq___compat((it__iter), (p), (dsq_id), (enq_flags)))
-=======
+
 const volatile u64 chaos_timer_check_queues_min_ns = 500000;
 const volatile u64 chaos_timer_check_queues_max_ns = 2000000;
 const volatile u64 chaos_timer_check_queues_slack_ns = 2500000;
->>>>>>> cc537468
 
 const volatile u32 random_delays_freq_frac32 = 1; /* for veristat */
 const volatile u64 random_delays_min_ns = 1; /* for veristat */
