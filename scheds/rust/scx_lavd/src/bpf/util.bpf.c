--- conflicted
+++ resolved
@@ -30,11 +30,8 @@
 
 const volatile bool	no_wake_sync;
 const volatile bool	no_slice_boost;
-<<<<<<< HEAD
-=======
 const volatile bool	per_cpu_dsq;
 const volatile bool	is_autopilot_on;
->>>>>>> 929b72d2
 const volatile u8	verbose;
 
 /*
@@ -202,18 +199,7 @@
 
 bool can_boost_slice(void)
 {
-<<<<<<< HEAD
-	return slice_max_ns <= sys_stat.slice;
-}
-
-__hidden
-bool have_pending_tasks(struct cpu_ctx *cpuc)
-{
-	return scx_bpf_dsq_nr_queued(cpuc->cpdom_id) ||
-	       scx_bpf_dsq_nr_queued(SCX_DSQ_LOCAL_ON | cpuc->cpu_id);
-=======
 	return sys_stat.nr_queued_task <= sys_stat.nr_active;
->>>>>>> 929b72d2
 }
 
 static u16 get_nice_prio(struct task_struct *p)
