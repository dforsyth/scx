[package]
name = "scx_lavd"
version = "1.0.2"
authors = ["Changwoo Min <changwoo@igalia.com>", "Igalia"]
edition = "2021"
description = "A Latency-criticality Aware Virtual Deadline (LAVD) scheduler based on sched_ext, which is a Linux kernel feature which enables implementing kernel thread schedulers in BPF and dynamically loading them. https://github.com/sched-ext/scx/tree/main"
license = "GPL-2.0-only"

[dependencies]
anyhow = "1.0.65"
bitvec = { version = "1.0", features = ["serde"] }
clap = { version = "4.1", features = ["derive", "env", "unicode", "wrap_help"] }
ctrlc = { version = "3.1", features = ["termination"] }
fb_procfs = "0.7"
hex = "0.4.3"
<<<<<<< HEAD
libbpf-rs = "0.24"
=======
libbpf-rs = "0.23.1"
>>>>>>> fd6aa89f
libc = "0.2.137"
log = "0.4.17"
ordered-float = "3.4.0"
scx_utils = { path = "../../../rust/scx_utils", version = "1.0.2" }
simplelog = "0.12"
static_assertions = "1.1.0"
rlimit = "0.10.1"
plain = "0.2.3"
nix = "0.28.0"

[build-dependencies]
scx_utils = { path = "../../../rust/scx_utils", version = "1.0.2" }

[features]
enable_backtrace = []<|MERGE_RESOLUTION|>--- conflicted
+++ resolved
@@ -13,11 +13,7 @@
 ctrlc = { version = "3.1", features = ["termination"] }
 fb_procfs = "0.7"
 hex = "0.4.3"
-<<<<<<< HEAD
-libbpf-rs = "0.24"
-=======
-libbpf-rs = "0.23.1"
->>>>>>> fd6aa89f
+libbpf-rs = "0.24.1"
 libc = "0.2.137"
 log = "0.4.17"
 ordered-float = "3.4.0"
